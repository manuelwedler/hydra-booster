--- conflicted
+++ resolved
@@ -137,16 +137,12 @@
 		}
 
 		time.Sleep(time.Second)
+
 		timeout := time.Minute * 5
-
 		tctx, cancel := context.WithTimeout(context.Background(), timeout)
 		defer cancel()
-
-<<<<<<< HEAD
 		d.BootstrapOnce(tctx, dht.BootstrapConfig{Queries: 4, Timeout: timeout})
-=======
-		d.FindPeer(tctx, "this is my cats name")
->>>>>>> f6f3ca44
+
 		if limiter != nil {
 			<-limiter
 		}
